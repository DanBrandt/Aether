--- conflicted
+++ resolved
@@ -21,30 +21,24 @@
 
     int DoAdvect;
 
-    std::vector<float> nu_ion_neutral_coef;
+    std::vector<precision_t> nu_ion_neutral_coef;
     std::vector<bool> nu_is_resonant;
-    std::vector<float> nu_ion_ion;
-    std::vector<float> nu_ion_electron;
+    std::vector<precision_t> nu_ion_ion;
+    std::vector<precision_t> nu_ion_electron;
 
-    std::vector<float> nu_in_res_temp_min;
-    std::vector<float> nu_in_res_coef1;
-    std::vector<float> nu_in_res_coef2;
-    std::vector<float> nu_in_res_tn_frac;
-    std::vector<float> nu_in_res_ti_frac;
+    std::vector<precision_t> nu_in_res_temp_min;
+    std::vector<precision_t> nu_in_res_coef1;
+    std::vector<precision_t> nu_in_res_coef2;
+    std::vector<precision_t> nu_in_res_tn_frac;
+    std::vector<precision_t> nu_in_res_ti_frac;
 
-    std::vector<fcube> nu_ion_neutral_vcgc;
+    std::vector<arma_cube> nu_ion_neutral_vcgc;
     
     // Sources and Losses:
 
-<<<<<<< HEAD
-    fcube density_scgc;
-    std::vector<fcube> par_velocity_vcgc;
-    std::vector<fcube> perp_velocity_vcgc;
-=======
     arma_cube density_scgc;
-    arma_cube par_velocity_vcgc;
-    arma_cube perp_velocity_vcgc;
->>>>>>> 8171a159
+    std::vector<arma_cube> par_velocity_vcgc;
+    std::vector<arma_cube> perp_velocity_vcgc;
 
     arma_cube temperature_scgc;
 
@@ -57,25 +51,18 @@
   };
 
   // bulk quantities (states):
-<<<<<<< HEAD
-  fcube density_scgc;
-  std::vector<fcube> velocity_vcgc;
-  fcube ion_temperature_scgc;
-  fcube electron_temperature_scgc;
-=======
   arma_cube density_scgc;
-
+  std::vector<arma_cube> velocity_vcgc;
   arma_cube ion_temperature_scgc;
   arma_cube electron_temperature_scgc;
->>>>>>> 8171a159
 
   // This is the vector that will contain all of the different species:
   std::vector<species_chars> species;
 
   // Electrodynamics:
-  fcube potential_scgc;
-  std::vector<fcube> efield_vcgc;
-  std::vector<fcube> exb_vcgc;
+  arma_cube potential_scgc;
+  std::vector<arma_cube> efield_vcgc;
+  std::vector<arma_cube> exb_vcgc;
   fmat eflux;
   fmat avee;
 
@@ -89,11 +76,14 @@
   int get_species_id(std::string name, Report &report);
   void calc_efield(Grid grid, Report &report);
   void calc_exb_drift(Grid grid, Report &report);
-  void calc_ion_drift(Neutrals neutrals, Grid grid, float dt, Report &report);
+  void calc_ion_drift(Neutrals neutrals,
+		      Grid grid,
+		      precision_t dt,
+		      Report &report);
   void calc_ion_neutral_coll_freq(Neutrals neutrals, Report &report);
-  std::vector<fcube> calc_ion_electron_pressure_gradient(int64_t iIon,
-							 Grid grid,
-							 Report &report);
+  std::vector<arma_cube> calc_ion_electron_pressure_gradient(int64_t iIon,
+							     Grid grid,
+							     Report &report);
   void calc_ion_temperature(Neutrals neutrals, Grid grid, Report &report);
 };
 #endif  // INCLUDE_IONS_H_