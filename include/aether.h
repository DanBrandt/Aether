--- conflicted
+++ resolved
@@ -27,9 +27,6 @@
 
 #include <armadillo>
 
-<<<<<<< HEAD
-// Contains all information about time in the code and wall time:
-=======
 // Types
 // Precision compile-time aliasing
 #ifdef AETHER_USE_PRECISION_DOUBLE
@@ -50,7 +47,8 @@
 
 // Aether includes
 #include "earth.h"
->>>>>>> 8cbd4a3c
+
+// Contains all information about time in the code and wall time:
 #include "times.h"
 
 // Contains a reporting system for the model include verbose level and timing:
@@ -82,24 +80,17 @@
 
 // not done
 #include "grid.h"
-<<<<<<< HEAD
 
 // Contains the neutral states and derived quantities
-=======
->>>>>>> 8cbd4a3c
 #include "neutrals.h"
 
 // not done
 #include "ions.h"
-<<<<<<< HEAD
 
 // not done
 #include "bfield.h"
 
 // Defines the Extreme Ultraviolet radiation above the atmosphere
-=======
-#include "bfield.h"
->>>>>>> 8cbd4a3c
 #include "euv.h"
 
 // not done
@@ -110,11 +101,8 @@
 #include "output.h"
 // not done
 #include "advance.h"
-<<<<<<< HEAD
 
 // not done
-=======
->>>>>>> 8cbd4a3c
 #include "solvers.h"
 // not done
 #include "transform.h"
