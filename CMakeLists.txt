cmake_minimum_required(VERSION 3.10)

project(Aether LANGUAGES CXX
               VERSION   2021.0)

# Directory variables
file(GLOB SRC_FILES ${PROJECT_SOURCE_DIR}/src/*.cpp)
set(MAIN_DIR ${PROJECT_SOURCE_DIR}/src/main)
set(OUT_DIR ${PROJECT_SOURCE_DIR}/src/output)
set(RUN_DIR ${PROJECT_SOURCE_DIR}/run)

# Executable decision
if(USE_NETCDF)
  set(SRC_FILES ${OUT_DIR}/output_netcdf.cpp ${SRC_FILES})
else()
  set(SRC_FILES ${OUT_DIR}/output_binary.cpp ${SRC_FILES})
endif()
add_executable(aether ${SRC_FILES} ${MAIN_DIR}/main.cpp)

# Set compiler and cmake options
target_compile_options(aether PUBLIC -ffast-math -O3)
set(SHARE_INCLUDE ${PROJECT_SOURCE_DIR}/share/include)
set(CMAKE_CXX_STANDARD 11)
set(CMAKE_CXX_STANDARD_REQUIRED True)
set(CMAKE_FIND_ROOT_PATH ${SHARE_INCLUDE}
                         ${CMAKE_FIND_ROOT_PATH}
                         )
set(CMAKE_MODULE_PATH ${PROJECT_SOURCE_DIR}/share
                      ${CMAKE_MODULE_PATH})
target_include_directories(aether PUBLIC ${PROJECT_SOURCE_DIR}/include)
include_directories(${SHARE_INCLUDE})

# Find dependencies
find_package(Armadillo REQUIRED)
target_include_directories(aether PUBLIC ${ARMADILLO_INCLUDE_DIRS})
find_package(BLAS)
find_package(LAPACK)
if(BLAS_FOUND AND LAPACK_FOUND)
  set(ARMA_DONT_USE_WRAPPER True)
  set(ARMA_USE_BLAS True)
  set(ARMA_USE_LAPACK True)
  target_link_libraries(aether PUBLIC ${BLAS_LIBRARIES})
  target_link_libraries(aether PUBLIC ${LAPACK_LIBRARIES})
elseif(ARMADILLO_FOUND)
  message(WARNING "BLAS and LAPACK not found. Matrix operation will be slower.")
  target_link_libraries(aether PUBLIC ${ARMADILLO_LIBRARIES})
endif()

find_package(OpenMP)
if(OPENMP_FOUND)
  target_link_libraries(aether PUBLIC OpenMP::OpenMP_CXX)
endif()

if(USE_NETCDF)
  set(NETCDF_CXX "YES")
  find_package(NetCDF REQUIRED)
  target_include_directories(aether PUBLIC ${NETCDF_INCLUDES})
  target_link_libraries(aether PUBLIC ${NETCDF_LIBRARIES_CXX})
  target_link_libraries(aether PUBLIC ${NETCDF_LIBRARIES_C})
endif()

<<<<<<< HEAD
# Set up links for executable

file(CREATE_LINK ${CMAKE_BINARY_DIR}/aether
                 ${PROJECT_SOURCE_DIR}/share/run/aether SYMBOLIC)
=======
install(DIRECTORY ${PROJECT_SOURCE_DIR}/inputs/
        DESTINATION ${RUN_DIR}
        PATTERN "UA" EXCLUDE
        )
install(DIRECTORY ${PROJECT_SOURCE_DIR}/inputs/UA/
        DESTINATION ${RUN_DIR}/UA/inputs/
        )
install(TARGETS aether RUNTIME
        DESTINATION ${RUN_DIR}
        )
>>>>>>> f7eea9ad
<|MERGE_RESOLUTION|>--- conflicted
+++ resolved
@@ -59,20 +59,6 @@
   target_link_libraries(aether PUBLIC ${NETCDF_LIBRARIES_C})
 endif()
 
-<<<<<<< HEAD
 # Set up links for executable
-
 file(CREATE_LINK ${CMAKE_BINARY_DIR}/aether
                  ${PROJECT_SOURCE_DIR}/share/run/aether SYMBOLIC)
-=======
-install(DIRECTORY ${PROJECT_SOURCE_DIR}/inputs/
-        DESTINATION ${RUN_DIR}
-        PATTERN "UA" EXCLUDE
-        )
-install(DIRECTORY ${PROJECT_SOURCE_DIR}/inputs/UA/
-        DESTINATION ${RUN_DIR}/UA/inputs/
-        )
-install(TARGETS aether RUNTIME
-        DESTINATION ${RUN_DIR}
-        )
->>>>>>> f7eea9ad
