--- conflicted
+++ resolved
@@ -132,18 +132,12 @@
 // Update Electrodynamics
 // -----------------------------------------------------------------------------
 
-<<<<<<< HEAD
 bool Electrodynamics::update(Planets planet,
                              Grid gGrid,
                              Times time,
+                             Indices &indices,
                              Ions &ions) {
-=======
-int Electrodynamics::update(Planets planet,
-                            Grid gGrid,
-                            Times time,
-                            Indices &indices,
-                            Ions &ions) {
->>>>>>> 6f8182b3
+
 
   std::string function = "Electrodynamics::update";
   static int iFunction = -1;
