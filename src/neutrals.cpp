// Copyright 2020, the Aether Development Team (see doc/dev_team.md for members)
// Full license can be found in License.md

#include <math.h>
#include <iostream>
#include <fstream>

#include "aether.h"

// -----------------------------------------------------------------------------
//  Create a single species by filling the species structure
// -----------------------------------------------------------------------------

Neutrals::species_chars Neutrals::create_species(Grid grid) {

  species_chars tmp;

  int64_t nLons = grid.get_nLons();
  int64_t nLats = grid.get_nLats();
  int64_t nAlts = grid.get_nAlts();

  // Constants:
  tmp.DoAdvect = 0;
  tmp.thermal_cond = 0.0;
  tmp.thermal_exp = 0.0;
  tmp.lower_bc_density = -1.0;

  tmp.density_scgc.set_size(nLons, nLats, nAlts);
  tmp.chapman_scgc.set_size(nLons, nLats, nAlts);
  tmp.scale_height_scgc.set_size(nLons, nLats, nAlts);
  tmp.ionization_scgc.set_size(nLons, nLats, nAlts);

  tmp.density_scgc.ones();
  tmp.chapman_scgc.ones();
  tmp.scale_height_scgc.ones();
  tmp.rho_alt_int_scgc.zeros();

  tmp.ionization_scgc.zeros();

  tmp.sources_scgc.set_size(nLons, nLats, nAlts);
  tmp.sources_scgc.zeros();
  tmp.losses_scgc.set_size(nLons, nLats, nAlts);
  tmp.losses_scgc.zeros();

  tmp.nAuroraIonSpecies = 0;
  tmp.Aurora_Coef = -1.0;

  return tmp;
}

// -----------------------------------------------------------------------------
//  Initialize neutrals
// -----------------------------------------------------------------------------

Neutrals::Neutrals(Grid grid,
                   Planets planet,
                   Times time,
                   Indices indices,
                   Inputs input,
                   Report report) {

  int iErr;
  species_chars tmp;

  int64_t nLons = grid.get_nLons();
  int64_t nLats = grid.get_nLats();
  int64_t nAlts = grid.get_nAlts();

  report.print(2, "Initializing Neutrals");

  json planet_neutrals = planet.get_neutrals();

  for (int iSpecies = 0; iSpecies < nSpecies; iSpecies++) {
    tmp = create_species(grid);
    species.push_back(tmp);
  }

  velocity_name.push_back("Zonal Wind");
  velocity_name.push_back("Meridional Wind");
  velocity_name.push_back("Vertical Wind");

  // State variables:

  density_scgc.set_size(nLons, nLats, nAlts);
  density_scgc.ones();
  temperature_scgc.set_size(nLons, nLats, nAlts);
  temperature_scgc.ones();

  // Derived quantities:

  rho_scgc.set_size(nLons, nLats, nAlts);
  rho_scgc.ones();
  velocity_vcgc = make_cube_vector(nLons, nLats, nAlts, 3);
  mean_major_mass_scgc.set_size(nLons, nLats, nAlts);
  mean_major_mass_scgc.ones();
  pressure_scgc.set_size(nLons, nLats, nAlts);
  pressure_scgc.ones();
  sound_scgc.set_size(nLons, nLats, nAlts);
  sound_scgc.ones();

  // Heating and cooling parameters:
  Cv_scgc.set_size(nLons, nLats, nAlts);
  Cv_scgc.ones();
  gamma_scgc.set_size(nLons, nLats, nAlts);
  gamma_scgc.zeros();
  kappa_scgc.set_size(nLons, nLats, nAlts);
  kappa_scgc.zeros();

  conduction_scgc.set_size(nLons, nLats, nAlts);
  heating_euv_scgc.set_size(nLons, nLats, nAlts);

  heating_efficiency = input.get_euv_heating_eff_neutrals();

  // This gets a bunch of the species-dependent characteristics:
  iErr = read_planet_file(planet, input, report);

  if (iErr > 0)
    std::cout << "Error reading planet file!" << '\n';

  // This specifies the initial conditions for the neutrals:
  iErr = initial_conditions(grid, time, indices, input, report);

  if (iErr > 0)
    std::cout << "Error in setting neutral initial conditions!" << '\n';
}

// -----------------------------------------------------------------------------
// Read in the planet file that describes the species - only neutrals
// -----------------------------------------------------------------------------

int Neutrals::read_planet_file(Planets planet, Inputs input, Report report) {

  int iErr = 0;
  std::string hash;
  std::ifstream infile_ptr;

  report.print(3, "In read_planet_file for Neutrals");

  json neutrals = planet.get_neutrals();

  nSpecies = neutrals["name"].size();

  for (int iSpecies = 0; iSpecies < nSpecies; iSpecies++) {
    species[iSpecies].cName = neutrals["name"][iSpecies];
    double mass = neutrals["mass"][iSpecies];
    species[iSpecies].mass = mass * cAMU;
    species[iSpecies].vibe = neutrals["vibration"][iSpecies];
    species[iSpecies].thermal_cond = neutrals["thermal_cond"][iSpecies];
    species[iSpecies].thermal_exp = neutrals["thermal_exp"][iSpecies];
    species[iSpecies].DoAdvect = neutrals["advect"][iSpecies];
    species[iSpecies].lower_bc_density = neutrals["BC"][iSpecies];
  }

  json temperatures = planet.get_temperatures();
  nInitial_temps = temperatures["alt"].size();

  for (int i = 0; i < nInitial_temps; i++) {
    initial_altitudes.push_back(double(temperatures["alt"][i]) * 1000.0);
    initial_temperatures.push_back(temperatures["temp"][i]);
  }

  return iErr;
}

//----------------------------------------------------------------------
// Fill With Hydrostatic Solution (all species)
//----------------------------------------------------------------------

void Neutrals::fill_with_hydrostatic(Grid grid, Report report) {

  int64_t nAlts = grid.get_nAlts();

  for (int iSpecies = 0; iSpecies < nSpecies; iSpecies++) {

    // Integrate with hydrostatic equilibrium up:
    species[iSpecies].scale_height_scgc =
      cKB * temperature_scgc / (species[iSpecies].mass * grid.gravity_scgc);

    for (int iAlt = 1; iAlt < nAlts; iAlt++) {
      species[iSpecies].density_scgc.slice(iAlt) =
        species[iSpecies].density_scgc.slice(iAlt - 1) %
        exp(-grid.dalt_lower_scgc.slice(iAlt) /
            species[iSpecies].scale_height_scgc.slice(iAlt));
    }
  }

  calc_mass_density(report);
}

//----------------------------------------------------------------------
// Fill With Hydrostatic Solution (only one constituent)
//----------------------------------------------------------------------

void Neutrals::fill_with_hydrostatic(int64_t iSpecies,
                                     Grid grid, Report report) {

<<<<<<< HEAD
  int64_t nAlts = grid.get_nAlts();

  species[iSpecies].scale_height_scgc =
    cKB * temperature_scgc / (species[iSpecies].mass * grid.gravity_scgc);

  // Integrate with hydrostatic equilibrium up:
  for (int iAlt = 1; iAlt < nAlts; iAlt++) {
    species[iSpecies].density_scgc.slice(iAlt) =
      species[iSpecies].density_scgc.slice(iAlt - 1) %
      exp(-grid.dalt_lower_scgc.slice(iAlt) /
          species[iSpecies].scale_height_scgc.slice(iAlt));
  }

  calc_mass_density(report);
=======
  std::string function = "Neutrals::set_bcs";
  static int iFunction = -1;
  report.enter(function, iFunction);

  int64_t nAlts = temperature_scgc.n_slices;

  // Set the lower boundary condition:
  for (int iSpecies = 0; iSpecies < nSpecies; iSpecies++) {
    species[iSpecies].density_scgc.slice(0).
    fill(species[iSpecies].lower_bc_density);
  }

  temperature_scgc.slice(nAlts - 2) = temperature_scgc.slice(nAlts - 3);
  temperature_scgc.slice(nAlts - 1) = temperature_scgc.slice(nAlts - 2);

  report.exit(function);
}

//----------------------------------------------------------------------
// set_horizontal_bcs
//   iDir tells which direction to set:
//      iDir = 0 -> +x
//      iDir = 1 -> +y
//      iDir = 2 -> -x
//      iDir = 3 -> -y
//----------------------------------------------------------------------

void Neutrals::set_horizontal_bcs(int64_t iDir, Grid grid, Report &report) {

  std::string function = "Neutrals::set_horizontal_bcs";
  static int iFunction = -1;
  report.enter(function, iFunction);

  int64_t nX = grid.get_nX(), iX;
  int64_t nY = grid.get_nY(), iY;
  int64_t nAlts = grid.get_nAlts(), iAlt;
  int64_t nGCs = grid.get_nGCs();
  int64_t iV;

  // iDir = 0 is right BC:
  if (iDir == 0) {
    for (iX = nX - nGCs; iX < nX; iX++) {
      for (iY = 0; iY < nY; iY++) {
        // Constant Gradient for Temperature:
        temperature_scgc.tube(iX, iY) =
          2 * temperature_scgc.tube(iX - 1, iY) -
          temperature_scgc.tube(iX - 2, iY);

        // Constant Value for Velocity:
        for (iV = 0; iV < 3; iV++)
          velocity_vcgc[iV].tube(iX, iY) = velocity_vcgc[iV].tube(iX - 1, iY);

        // Constant Gradient for densities:
        for (int iSpecies = 0; iSpecies < nSpecies; iSpecies++)
          species[iSpecies].density_scgc.tube(iX, iY) =
            2 * species[iSpecies].density_scgc.tube(iX - 1, iY) -
            species[iSpecies].density_scgc.tube(iX - 2, iY);
      }
    }
  }

  // iDir = 2 is left BC:
  if (iDir == 2) {
    for (iX = nGCs - 1; iX >= 0; iX--) {
      for (iY = 0; iY < nY; iY++) {
        // Constant Gradient for Temperature:
        temperature_scgc.tube(iX, iY) =
          2 * temperature_scgc.tube(iX + 1, iY) -
          temperature_scgc.tube(iX + 2, iY);

        // Constant Value for Velocity:
        for (iV = 0; iV < 3; iV++)
          velocity_vcgc[iV].tube(iX, iY) = velocity_vcgc[iV].tube(iX + 1, iY);

        // Constant Gradient for densities:
        for (int iSpecies = 0; iSpecies < nSpecies; iSpecies++)
          species[iSpecies].density_scgc.tube(iX, iY) =
            2 * species[iSpecies].density_scgc.tube(iX + 1, iY) -
            species[iSpecies].density_scgc.tube(iX + 2, iY);
      }
    }
  }

  // iDir = 1 is upper BC:
  if (iDir == 1) {
    for (iX = 0; iX < nX; iX++) {
      for (iY = nX - nGCs; iY < nY; iY++) {
        // Constant Gradient for Temperature:
        temperature_scgc.tube(iX, iY) =
          2 * temperature_scgc.tube(iX, iY - 1) -
          temperature_scgc.tube(iX, iY - 2);

        // Constant Value for Velocity:
        for (iV = 0; iV < 3; iV++)
          velocity_vcgc[iV].tube(iX, iY) = velocity_vcgc[iV].tube(iX, iY - 1);

        // Constant Gradient for densities:
        for (int iSpecies = 0; iSpecies < nSpecies; iSpecies++)
          species[iSpecies].density_scgc.tube(iX, iY) =
            2 * species[iSpecies].density_scgc.tube(iX, iY - 1) -
            species[iSpecies].density_scgc.tube(iX, iY - 2);
      }
    }
  }

  // iDir = 2 is left BC:
  if (iDir == 3) {
    for (iX = 0; iX < nX; iX++) {
      for (iY = nGCs - 1; iY >= 0; iY--) {
        // Constant Gradient for Temperature:
        temperature_scgc.tube(iX, iY) =
          2 * temperature_scgc.tube(iX, iY + 1) -
          temperature_scgc.tube(iX, iY + 2);

        // Constant Value for Velocity:
        for (iV = 0; iV < 3; iV++)
          velocity_vcgc[iV].tube(iX, iY) = velocity_vcgc[iV].tube(iX, iY + 1);

        // Constant Gradient for densities:
        for (int iSpecies = 0; iSpecies < nSpecies; iSpecies++)
          species[iSpecies].density_scgc.tube(iX, iY) =
            2 * species[iSpecies].density_scgc.tube(iX, iY + 1) -
            species[iSpecies].density_scgc.tube(iX, iY + 2);
      }
    }
  }

  report.exit(function);
>>>>>>> f0c683af
}

//----------------------------------------------------------------------
// return the index of the requested species
// This will return -1 if the species is not found or name is empty
//----------------------------------------------------------------------

int Neutrals::get_species_id(std::string name, Report &report) {

  std::string function = "Neutrals::get_species_id";
  static int iFunction = -1;
  report.enter(function, iFunction);

  int iSpecies;
  int id_ = -1;

  if (name.length() > 0) {
    for (iSpecies = 0; iSpecies < nSpecies; iSpecies++)
      if (name == species[iSpecies].cName) {
        id_ = iSpecies;
        break;
      }
  }

  report.exit(function);
  return id_;
}

//----------------------------------------------------------------------
// Read/Write restart files for the neutrals
//----------------------------------------------------------------------

bool Neutrals::restart_file(std::string dir, bool DoRead) {

  std::string filename;
  bool DidWork = true;
  int64_t iVar;
  std::string cName;

  OutputContainer RestartContainer;
  RestartContainer.set_directory(dir);
  RestartContainer.set_filename("neutrals_" + cMember + "_" + cGrid);

  try {
    if (DoRead)
      RestartContainer.read_container_netcdf();
    else {
      RestartContainer.set_version(0.1);
      RestartContainer.set_time(0.0);
    }

    for (int iSpecies = 0; iSpecies < nSpecies; iSpecies++) {
      cName = species[iSpecies].cName;

      if (DoRead)
        species[iSpecies].density_scgc =
          RestartContainer.get_element_value(cName);
      else
        RestartContainer.store_variable(cName,
                                        density_unit,
                                        species[iSpecies].density_scgc);
    }

    cName = temperature_name;

    if (DoRead)
      temperature_scgc = RestartContainer.get_element_value(cName);
    else
      RestartContainer.store_variable(cName,
                                      temperature_unit,
                                      temperature_scgc);

    for (int iDir = 0; iDir < 3; iDir++) {
      cName = velocity_name[iDir];

      if (DoRead)
        velocity_vcgc[iDir] = RestartContainer.get_element_value(cName);
      else
        RestartContainer.store_variable(cName,
                                        velocity_unit,
                                        velocity_vcgc[iDir]);
    }

    if (!DoRead) {
      RestartContainer.write();
      RestartContainer.clear_variables();
    }
  } catch (...) {
    std::cout << "Error reading in neutral restart file!\n";
    DidWork = false;
  }

  return DidWork;
}
<|MERGE_RESOLUTION|>--- conflicted
+++ resolved
@@ -194,7 +194,6 @@
 void Neutrals::fill_with_hydrostatic(int64_t iSpecies,
                                      Grid grid, Report report) {
 
-<<<<<<< HEAD
   int64_t nAlts = grid.get_nAlts();
 
   species[iSpecies].scale_height_scgc =
@@ -207,138 +206,7 @@
       exp(-grid.dalt_lower_scgc.slice(iAlt) /
           species[iSpecies].scale_height_scgc.slice(iAlt));
   }
-
   calc_mass_density(report);
-=======
-  std::string function = "Neutrals::set_bcs";
-  static int iFunction = -1;
-  report.enter(function, iFunction);
-
-  int64_t nAlts = temperature_scgc.n_slices;
-
-  // Set the lower boundary condition:
-  for (int iSpecies = 0; iSpecies < nSpecies; iSpecies++) {
-    species[iSpecies].density_scgc.slice(0).
-    fill(species[iSpecies].lower_bc_density);
-  }
-
-  temperature_scgc.slice(nAlts - 2) = temperature_scgc.slice(nAlts - 3);
-  temperature_scgc.slice(nAlts - 1) = temperature_scgc.slice(nAlts - 2);
-
-  report.exit(function);
-}
-
-//----------------------------------------------------------------------
-// set_horizontal_bcs
-//   iDir tells which direction to set:
-//      iDir = 0 -> +x
-//      iDir = 1 -> +y
-//      iDir = 2 -> -x
-//      iDir = 3 -> -y
-//----------------------------------------------------------------------
-
-void Neutrals::set_horizontal_bcs(int64_t iDir, Grid grid, Report &report) {
-
-  std::string function = "Neutrals::set_horizontal_bcs";
-  static int iFunction = -1;
-  report.enter(function, iFunction);
-
-  int64_t nX = grid.get_nX(), iX;
-  int64_t nY = grid.get_nY(), iY;
-  int64_t nAlts = grid.get_nAlts(), iAlt;
-  int64_t nGCs = grid.get_nGCs();
-  int64_t iV;
-
-  // iDir = 0 is right BC:
-  if (iDir == 0) {
-    for (iX = nX - nGCs; iX < nX; iX++) {
-      for (iY = 0; iY < nY; iY++) {
-        // Constant Gradient for Temperature:
-        temperature_scgc.tube(iX, iY) =
-          2 * temperature_scgc.tube(iX - 1, iY) -
-          temperature_scgc.tube(iX - 2, iY);
-
-        // Constant Value for Velocity:
-        for (iV = 0; iV < 3; iV++)
-          velocity_vcgc[iV].tube(iX, iY) = velocity_vcgc[iV].tube(iX - 1, iY);
-
-        // Constant Gradient for densities:
-        for (int iSpecies = 0; iSpecies < nSpecies; iSpecies++)
-          species[iSpecies].density_scgc.tube(iX, iY) =
-            2 * species[iSpecies].density_scgc.tube(iX - 1, iY) -
-            species[iSpecies].density_scgc.tube(iX - 2, iY);
-      }
-    }
-  }
-
-  // iDir = 2 is left BC:
-  if (iDir == 2) {
-    for (iX = nGCs - 1; iX >= 0; iX--) {
-      for (iY = 0; iY < nY; iY++) {
-        // Constant Gradient for Temperature:
-        temperature_scgc.tube(iX, iY) =
-          2 * temperature_scgc.tube(iX + 1, iY) -
-          temperature_scgc.tube(iX + 2, iY);
-
-        // Constant Value for Velocity:
-        for (iV = 0; iV < 3; iV++)
-          velocity_vcgc[iV].tube(iX, iY) = velocity_vcgc[iV].tube(iX + 1, iY);
-
-        // Constant Gradient for densities:
-        for (int iSpecies = 0; iSpecies < nSpecies; iSpecies++)
-          species[iSpecies].density_scgc.tube(iX, iY) =
-            2 * species[iSpecies].density_scgc.tube(iX + 1, iY) -
-            species[iSpecies].density_scgc.tube(iX + 2, iY);
-      }
-    }
-  }
-
-  // iDir = 1 is upper BC:
-  if (iDir == 1) {
-    for (iX = 0; iX < nX; iX++) {
-      for (iY = nX - nGCs; iY < nY; iY++) {
-        // Constant Gradient for Temperature:
-        temperature_scgc.tube(iX, iY) =
-          2 * temperature_scgc.tube(iX, iY - 1) -
-          temperature_scgc.tube(iX, iY - 2);
-
-        // Constant Value for Velocity:
-        for (iV = 0; iV < 3; iV++)
-          velocity_vcgc[iV].tube(iX, iY) = velocity_vcgc[iV].tube(iX, iY - 1);
-
-        // Constant Gradient for densities:
-        for (int iSpecies = 0; iSpecies < nSpecies; iSpecies++)
-          species[iSpecies].density_scgc.tube(iX, iY) =
-            2 * species[iSpecies].density_scgc.tube(iX, iY - 1) -
-            species[iSpecies].density_scgc.tube(iX, iY - 2);
-      }
-    }
-  }
-
-  // iDir = 2 is left BC:
-  if (iDir == 3) {
-    for (iX = 0; iX < nX; iX++) {
-      for (iY = nGCs - 1; iY >= 0; iY--) {
-        // Constant Gradient for Temperature:
-        temperature_scgc.tube(iX, iY) =
-          2 * temperature_scgc.tube(iX, iY + 1) -
-          temperature_scgc.tube(iX, iY + 2);
-
-        // Constant Value for Velocity:
-        for (iV = 0; iV < 3; iV++)
-          velocity_vcgc[iV].tube(iX, iY) = velocity_vcgc[iV].tube(iX, iY + 1);
-
-        // Constant Gradient for densities:
-        for (int iSpecies = 0; iSpecies < nSpecies; iSpecies++)
-          species[iSpecies].density_scgc.tube(iX, iY) =
-            2 * species[iSpecies].density_scgc.tube(iX, iY + 1) -
-            species[iSpecies].density_scgc.tube(iX, iY + 2);
-      }
-    }
-  }
-
-  report.exit(function);
->>>>>>> f0c683af
 }
 
 //----------------------------------------------------------------------
