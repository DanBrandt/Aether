// Copyright 2020, the Aether Development Team (see doc/dev_team.md for members)
// Full license can be found in License.md

#include <math.h>
#include <iostream>
#include <fstream>

#include "aether.h"

// -----------------------------------------------------------------------------
//  Create a single species by filling the species structure
// -----------------------------------------------------------------------------

Neutrals::species_chars Neutrals::create_species(Grid grid) {

  species_chars tmp;

  int64_t nLons = grid.get_nLons();
  int64_t nLats = grid.get_nLats();
  int64_t nAlts = grid.get_nAlts();

  // Constants:
  tmp.DoAdvect = 0;
  tmp.thermal_cond = 0.0;
  tmp.thermal_exp = 0.0;
  tmp.lower_bc_density = -1.0;

  tmp.density_scgc.set_size(nLons, nLats, nAlts);
  tmp.chapman_scgc.set_size(nLons, nLats, nAlts);
  tmp.scale_height_scgc.set_size(nLons, nLats, nAlts);
  tmp.ionization_scgc.set_size(nLons, nLats, nAlts);

  tmp.velocity_vcgc = make_cube_vector(nLons, nLats, nAlts, 3);
  tmp.acc_neutral_friction = make_cube_vector(nLons, nLats, nAlts, 3);
  tmp.acc_ion_drag = make_cube_vector(nLons, nLats, nAlts, 3);
  tmp.acc_eddy.set_size(nLons, nLats, nAlts);

  tmp.concentration_scgc.set_size(nLons, nLats, nAlts);
  
  tmp.density_scgc.ones();
  tmp.chapman_scgc.ones();
  tmp.scale_height_scgc.ones();
  tmp.rho_alt_int_scgc.zeros();

  tmp.ionization_scgc.zeros();

  tmp.sources_scgc.set_size(nLons, nLats, nAlts);
  tmp.sources_scgc.zeros();
  tmp.losses_scgc.set_size(nLons, nLats, nAlts);
  tmp.losses_scgc.zeros();

  tmp.nAuroraIonSpecies = 0;
  tmp.Aurora_Coef = -1.0;

  return tmp;
}

// -----------------------------------------------------------------------------
//  Initialize neutrals
// -----------------------------------------------------------------------------

Neutrals::Neutrals(Grid grid,
                   Planets planet,
                   Times time,
                   Indices indices) {

  int iErr;
  species_chars tmp;

  int64_t nLons = grid.get_nLons();
  int64_t nLats = grid.get_nLats();
  int64_t nAlts = grid.get_nAlts();

  report.print(2, "Initializing Neutrals");

  json planet_neutrals = planet.get_neutrals();

  for (int iSpecies = 0; iSpecies < nSpecies; iSpecies++) {
    tmp = create_species(grid);
    species.push_back(tmp);
  }

  velocity_name.push_back("Zonal Wind");
  velocity_name.push_back("Meridional Wind");
  velocity_name.push_back("Vertical Wind");

  // State variables:

  density_scgc.set_size(nLons, nLats, nAlts);
  density_scgc.ones();
  temperature_scgc.set_size(nLons, nLats, nAlts);
  temperature_scgc.ones();
  O_cool_scgc.set_size(nLons, nLats, nAlts);
  O_cool_scgc.zeros();
  NO_cool_scgc.set_size(nLons, nLats, nAlts);
  NO_cool_scgc.zeros();

  // Derived quantities:

  rho_scgc.set_size(nLons, nLats, nAlts);
  rho_scgc.ones();
  velocity_vcgc = make_cube_vector(nLons, nLats, nAlts, 3);
  mean_major_mass_scgc.set_size(nLons, nLats, nAlts);
  mean_major_mass_scgc.ones();
  pressure_scgc.set_size(nLons, nLats, nAlts);
  pressure_scgc.ones();
  sound_scgc.set_size(nLons, nLats, nAlts);
  sound_scgc.ones();

  // Heating and cooling parameters:
  Cv_scgc.set_size(nLons, nLats, nAlts);
  Cv_scgc.ones();
  gamma_scgc.set_size(nLons, nLats, nAlts);
  gamma_scgc.zeros();
  kappa_scgc.set_size(nLons, nLats, nAlts);
  kappa_scgc.zeros();
  kappa_eddy_scgc.set_size(nLons, nLats, nAlts);
  kappa_eddy_scgc.zeros();

  conduction_scgc.set_size(nLons, nLats, nAlts);
  heating_euv_scgc.set_size(nLons, nLats, nAlts);
  heating_chemical_scgc.set_size(nLons, nLats, nAlts);

  heating_efficiency = input.get_euv_heating_eff_neutrals();

  // This gets a bunch of the species-dependent characteristics:
  iErr = read_planet_file(planet);

  if (iErr > 0)
    std::cout << "Error reading planet file!" << '\n';

  // This specifies the initial conditions for the neutrals:
  iErr = initial_conditions(grid, time, indices);

  if (iErr > 0)
    std::cout << "Error in setting neutral initial conditions!" << '\n';
}

// -----------------------------------------------------------------------------
// Read in the planet file that describes the species - only neutrals
// -----------------------------------------------------------------------------

int Neutrals::read_planet_file(Planets planet) {

  int iErr = 0;
  std::string hash;
  std::ifstream infile_ptr;

  report.print(3, "In read_planet_file for Neutrals");

  json neutrals = planet.get_neutrals();

  nSpecies = neutrals["name"].size();

  for (int iSpecies = 0; iSpecies < nSpecies; iSpecies++) {
    species[iSpecies].cName = neutrals["name"][iSpecies];
    double mass = neutrals["mass"][iSpecies];
    species[iSpecies].mass = mass * cAMU;
    species[iSpecies].vibe = neutrals["vibration"][iSpecies];
    species[iSpecies].thermal_cond = neutrals["thermal_cond"][iSpecies];
    species[iSpecies].thermal_exp = neutrals["thermal_exp"][iSpecies];
    species[iSpecies].DoAdvect = neutrals["advect"][iSpecies];
    species[iSpecies].lower_bc_density = neutrals["BC"][iSpecies];
  }

  json temperatures = planet.get_temperatures();
  nInitial_temps = temperatures["alt"].size();

  for (int i = 0; i < nInitial_temps; i++) {
    initial_altitudes.push_back(double(temperatures["alt"][i]) * 1000.0);
    initial_temperatures.push_back(temperatures["temp"][i]);
  }

  return iErr;
}

//----------------------------------------------------------------------
// Fill With Hydrostatic Solution (all species)
//----------------------------------------------------------------------

void Neutrals::fill_with_hydrostatic(Grid grid) {

  int64_t nAlts = grid.get_nAlts();

  for (int iSpecies = 0; iSpecies < nSpecies; iSpecies++) {
    for (int iAlt = 1; iAlt < nAlts; iAlt++) {
      species[iSpecies].density_scgc.slice(iAlt) =
        species[iSpecies].density_scgc.slice(iAlt - 1) %
        exp(-grid.dalt_lower_scgc.slice(iAlt) /
            species[iSpecies].scale_height_scgc.slice(iAlt));
    }
  }
<<<<<<< HEAD
  calc_mass_density(report);
=======

  calc_mass_density();
>>>>>>> 7858dbdb
}

//----------------------------------------------------------------------
// Fill With Hydrostatic Solution (only one constituent)
//----------------------------------------------------------------------

void Neutrals::fill_with_hydrostatic(int64_t iSpecies,
                                     Grid grid) {

  int64_t nAlts = grid.get_nAlts();

  // Integrate with hydrostatic equilibrium up:
  for (int iAlt = 1; iAlt < nAlts; iAlt++) {
    species[iSpecies].density_scgc.slice(iAlt) =
      species[iSpecies].density_scgc.slice(iAlt - 1) %
      exp(-grid.dalt_lower_scgc.slice(iAlt) /
          species[iSpecies].scale_height_scgc.slice(iAlt));
  }
  calc_mass_density();
}

//----------------------------------------------------------------------
// return the index of the requested species
// This will return -1 if the species is not found or name is empty
//----------------------------------------------------------------------

int Neutrals::get_species_id(std::string name) {

  std::string function = "Neutrals::get_species_id";
  static int iFunction = -1;
  report.enter(function, iFunction);

  int iSpecies;
  int id_ = -1;

  if (name.length() > 0) {
    for (iSpecies = 0; iSpecies < nSpecies; iSpecies++)
      if (name == species[iSpecies].cName) {
        id_ = iSpecies;
        break;
      }
  }

  report.exit(function);
  return id_;
}

//----------------------------------------------------------------------
// Read/Write restart files for the neutrals
//----------------------------------------------------------------------

bool Neutrals::restart_file(std::string dir, bool DoRead) {

  std::string filename;
  bool DidWork = true;
  int64_t iVar;
  std::string cName;

  OutputContainer RestartContainer;
  RestartContainer.set_directory(dir);
  RestartContainer.set_filename("neutrals_" + cMember + "_" + cGrid);

  try {
    if (DoRead)
      RestartContainer.read_container_netcdf();
    else {
      RestartContainer.set_version(0.1);
      RestartContainer.set_time(0.0);
    }

    for (int iSpecies = 0; iSpecies < nSpecies; iSpecies++) {
      cName = species[iSpecies].cName;

      if (DoRead)
        species[iSpecies].density_scgc =
          RestartContainer.get_element_value(cName);
      else
        RestartContainer.store_variable(cName,
                                        density_unit,
                                        species[iSpecies].density_scgc);
    }

    cName = temperature_name;

    if (DoRead)
      temperature_scgc = RestartContainer.get_element_value(cName);
    else
      RestartContainer.store_variable(cName,
                                      temperature_unit,
                                      temperature_scgc);

    for (int iDir = 0; iDir < 3; iDir++) {
      cName = velocity_name[iDir];

      if (DoRead)
        velocity_vcgc[iDir] = RestartContainer.get_element_value(cName);
      else
        RestartContainer.store_variable(cName,
                                        velocity_unit,
                                        velocity_vcgc[iDir]);
    }

    if (!DoRead) {
      RestartContainer.write();
      RestartContainer.clear_variables();
    }
  } catch (...) {
    std::cout << "Error reading in neutral restart file!\n";
    DidWork = false;
  }

  return DidWork;
}

//----------------------------------------------------------------------
// Calculate value of NO Cooling
//----------------------------------------------------------------------

void Neutrals::calc_NO_cool() {
  // finds O & NO species
  int iO = get_species_id("O");
  int iNO = get_species_id("NO");

  if (iNO != -1) {
    // omega value using O density
    arma_cube omega = 3.6e-17 * species[iO].density_scgc / (3.6e-17 *
                                                            species[iO].density_scgc + 13.3);

    arma_cube v = -cH * cC / (5.3e-6 * cKB * temperature_scgc);

    // calculation for NO_cool_scgc
    arma_cube NO_cool_scgc_calc = cH * cC /
                                  5.3e-6 * omega * 13.3 % exp(v) % species[iNO].density_scgc;

    NO_cool_scgc = NO_cool_scgc_calc / (rho_scgc % Cv_scgc);
  }
}

//----------------------------------------------------------------------
// Calculate value of O Cooling
//----------------------------------------------------------------------

void Neutrals::calc_O_cool() {
  // find O species
  int iO = get_species_id("O");

  if (iO != -1) {
    arma_cube tmp2 = exp(-228 / temperature_scgc);
    arma_cube tmp3 = exp(-326 / temperature_scgc);

    // calculation for O_cool_scgc
    arma_cube O_cool_scgc_calc = (1.69e-18 * tmp2 + 4.59e-20 * tmp3) %
                                 (species[iO].density_scgc / 1.0e6) / (1.0 + 0.6 * tmp2 + 0.2 * tmp3);

    O_cool_scgc = O_cool_scgc_calc / (rho_scgc % Cv_scgc);

  }
}
<|MERGE_RESOLUTION|>--- conflicted
+++ resolved
@@ -134,6 +134,7 @@
 
   if (iErr > 0)
     std::cout << "Error in setting neutral initial conditions!" << '\n';
+  return;
 }
 
 // -----------------------------------------------------------------------------
@@ -190,12 +191,9 @@
             species[iSpecies].scale_height_scgc.slice(iAlt));
     }
   }
-<<<<<<< HEAD
-  calc_mass_density(report);
-=======
 
   calc_mass_density();
->>>>>>> 7858dbdb
+  return;
 }
 
 //----------------------------------------------------------------------
@@ -215,6 +213,7 @@
           species[iSpecies].scale_height_scgc.slice(iAlt));
   }
   calc_mass_density();
+  return;
 }
 
 //----------------------------------------------------------------------
@@ -306,7 +305,6 @@
     std::cout << "Error reading in neutral restart file!\n";
     DidWork = false;
   }
-
   return DidWork;
 }
 
@@ -332,6 +330,7 @@
 
     NO_cool_scgc = NO_cool_scgc_calc / (rho_scgc % Cv_scgc);
   }
+  return;
 }
 
 //----------------------------------------------------------------------
@@ -351,6 +350,6 @@
                                  (species[iO].density_scgc / 1.0e6) / (1.0 + 0.6 * tmp2 + 0.2 * tmp3);
 
     O_cool_scgc = O_cool_scgc_calc / (rho_scgc % Cv_scgc);
-
-  }
-}
+  }
+  return;
+}
