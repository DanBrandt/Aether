// Copyright 2020, the Aether Development Team (see doc/dev_team.md for members)
// Full license can be found in License.md

// Versions and authors:
//
// initial version - A. Ridley - Sometime in 2020
// Temperature dependent reactions - M. Rinaldi - 2022
// Headers and Perturbations - Y Jiang / A. Ridley - June 2023
//

#include <string>
#include <fstream>
#include <vector>
#include <iostream>

#include "aether.h"

// -----------------------------------------------------------------------------
// Initialize chemistry class
// -----------------------------------------------------------------------------

Chemistry::Chemistry(Neutrals neutrals,
                     Ions ions,
                     Inputs args,
                     Report &report) {

  std::string function = "Chemistry::Chemistry";
  static int iFunction = -1;
  report.enter(function, iFunction);

  read_chemistry_file(neutrals, ions, args, report);

  report.exit(function);
  return;
}

// -----------------------------------------------------------------------------
// Read chemistry CSV file
// -----------------------------------------------------------------------------

int Chemistry::read_chemistry_file(Neutrals neutrals,
                                   Ions ions,
                                   Inputs args,
                                   Report &report) {

  std::string function = "Chemistry::read_chemistry_file";
  static int iFunction = -1;
  report.enter(function, iFunction);

  std::ifstream infile_ptr;
  int iErr = 0;
  reaction_type reaction;

  report.print(1, "Reading Chemistry File : " + args.get_chemistry_file());

  infile_ptr.open(args.get_chemistry_file());

  if (!infile_ptr.is_open()) {
    std::cout << "Could not open chemistry file!\n";
    iErr = 1;
  } else {

    if (infile_ptr.good()) {

      std::vector<std::vector<std::string>> csv = read_csv(infile_ptr);

      int nLines = csv.size();

      if (nLines <= 2)
        iErr = 1;

      else {

        json headers;

        for (int x = 0; x < csv[0].size(); ++x)
          headers[csv[0][x]] = x;

        // Add checking here:
        int iRate_ = headers["rate"];
        int iLoss1_ = headers["loss1"];

        nReactions = 0;

        // Skip 2 lines of headers!
        for (int iLine = 2; iLine < nLines; iLine++) {
          // Some final rows can have comments in them, so we want to
          // skip anything where the length of the string in column 2
          // is == 0:
<<<<<<< HEAD
          if (csv[iLine][iRate_].length() > 0) {
            report.print(3, "interpreting chemistry line : " +
                         csv[iLine][headers["name"]]);
=======
          if (csv[iLine][7].length() > 0) {
            report.print(3, "interpreting chemistry line : " + csv[iLine][0]);
>>>>>>> 85175473
            reaction = interpret_reaction_line(neutrals, ions,
                                               csv[iLine], headers, report);

            // This section perturbs the reaction rates
            // (1) if the user specifies a value in the "uncertainty" column of the
            //     chemistry.csv file;
            // (2) if the user asks for it in the ["Perturb"]["Chemistry"] part
            //     of the aether.json file
            if (headers.contains("uncertainty")) {
              if (csv[iLine][headers["uncertainty"]].length() > 0) {
                // uncertainty column exists!
                json values = args.get_perturb_values();

                if (values.contains("Chemistry")) {
                  json chemistryList = values["Chemistry"];

                  if (chemistryList.size() > 0) {

                    // loop through requested pertubations:
                    for (auto& react : chemistryList) {
                      if (react == "all" || react == reaction.name) {
                        precision_t perturb_rate =
                          str_to_num(csv[iLine][headers["uncertainty"]]);

                        int seed = args.get_updated_seed();
                        std::vector<double> perturbation;
                        precision_t mean = 1.0;
                        precision_t std = perturb_rate;
                        int nV = 1;

                        perturbation = get_normal_random_vect(mean,
                                                              std,
                                                              nV,
                                                              seed);

                        if (report.test_verbose(2))
                          std::cout << "Perturbing reaction "
                                    << reaction.name << " by multiplier : "
                                    << perturbation[0] << "\n";

                        reaction.rate *= perturbation[0];
                        break;
                      } // check for react
                    } // chemistry list
                  } // if there were any reactions listed
                } // if user requested perturbs of chemistry
              } // if there was a value in the uncertainty column for the reaction
            } // if there is an uncertainty column in the chemisty csv file
          } // if there is actually a reaction rate

          // check if it is part of a piecewise function,
          //   if so use sources/losses for last reaction
          if (reaction.nLosses == 0 && reaction.nSources == 0) {
            reaction.sources_names = reactions.back().sources_names;
            reaction.losses_names = reactions.back().losses_names;

            reaction.sources_ids = reactions.back().sources_ids;
            reaction.losses_ids = reactions.back().losses_ids;

            reaction.sources_IsNeutral = reactions.back().sources_IsNeutral;
            reaction.losses_IsNeutral = reactions.back().losses_IsNeutral;

            reaction.nLosses = reactions.back().nLosses;
            reaction.nSources = reactions.back().nSources;

            reaction.branching_ratio = reactions.back().branching_ratio;

            reaction.energy = reactions.back().energy;

            reaction.piecewiseVar = reactions.back().piecewiseVar;
          }

<<<<<<< HEAD
          if (reaction.nLosses > 0 && reaction.nSources > 0) {
            if (report.test_verbose(3))
              display_reaction(reaction);

=======

          }

          // check if it is part of a piecewise function,
          //   if so use sources/losses for last reaction
          if (reaction.nLosses == 0 && reaction.nSources == 0) {
            reaction.sources_names = reactions.back().sources_names;
            reaction.losses_names = reactions.back().losses_names;

            reaction.sources_ids = reactions.back().sources_ids;
            reaction.losses_ids = reactions.back().losses_ids;

            reaction.sources_IsNeutral = reactions.back().sources_IsNeutral;
            reaction.losses_IsNeutral = reactions.back().losses_IsNeutral;

            reaction.nLosses = reactions.back().nLosses;
            reaction.nSources = reactions.back().nSources;

            reaction.branching_ratio = reactions.back().branching_ratio;

            reaction.energy = reactions.back().energy;

            reaction.piecewiseVar = reactions.back().piecewiseVar;
          }

          if (reaction.nLosses > 0 && reaction.nSources > 0) {
            if (report.test_verbose(3))
              display_reaction(reaction);

>>>>>>> 85175473
            reactions.push_back(reaction);
            nReactions++;
          }
        }
      }
    }
  }

  report.exit(function);
  return iErr;
}

// -----------------------------------------------------------------------------
// Interpret a comma separated line of the chemical reaction file
// -----------------------------------------------------------------------------

Chemistry::reaction_type Chemistry::interpret_reaction_line(Neutrals neutrals,
                                                            Ions ions,
                                                            std::vector<std::string> line,
                                                            json headers,
                                                            Report &report) {

  std::string function = "Chemistry::interpret_reaction_line";
  static int iFunction = -1;
  report.enter(function, iFunction);

  reaction_type reaction;

  int i;
  int id_;
  bool IsNeutral;

  // Losses (left side) first:
  reaction.nLosses = 0;

  for (i = headers["loss1"]; i < headers["loss3"]; i++) {
    find_species_id(line[i], neutrals, ions, id_, IsNeutral, report);

    if (id_ >= 0) {
      reaction.losses_names.push_back(line[i]);
      reaction.losses_ids.push_back(id_);
      reaction.losses_IsNeutral.push_back(IsNeutral);
      reaction.nLosses++;
    }
  }

  // Sources (right side) second:
  reaction.nSources = 0;

  for (i = headers["source1"]; i < headers["source3"]; i++) {
    find_species_id(line[i], neutrals, ions, id_, IsNeutral, report);

    if (id_ >= 0) {
      reaction.sources_names.push_back(line[i]);
      reaction.sources_ids.push_back(id_);
      reaction.sources_IsNeutral.push_back(IsNeutral);
      reaction.nSources++;
    }
  }

  // Reaction Rate:
  reaction.rate = str_to_num(line[headers["rate"]]);

<<<<<<< HEAD
  // Reaction Name:
  reaction.name = line[headers["name"]];

  int iBranch_ = headers["branching"];

  // Branching Ratio:
=======
  // for base, this is 8, for richards, this is 10:
  int iBranch_ = 10;

  // Branching Ratio:

>>>>>>> 85175473
  if (line[iBranch_].length() > 0)
    reaction.branching_ratio = str_to_num(line[iBranch_]);

  else
    reaction.branching_ratio = 1;


  // energy released as exo-thermic reaction:
<<<<<<< HEAD
  if (line[headers["heat"]].length() > 0)
    reaction.energy = str_to_num(line[headers["heat"]]);
=======
  if (line[iBranch_ + 1].length() > 0)
    reaction.energy = str_to_num(line[iBranch_ + 1]);
>>>>>>> 85175473

  else
    reaction.energy = 0;

  // default to zero (no piecewise, no exponent)
  reaction.min = 0;
  reaction.max = 0;
  reaction.type = 0;

  // if richards, check for temperature dependence
<<<<<<< HEAD
  if (headers.contains("Numerator")) {
    if (line[headers["Numerator"]].length() > 0) {
      reaction.numerator =  str_to_num(line[headers["Numerator"]]);
      reaction.denominator = str_to_num(line[headers["Denominator"]]);

      if (line[headers["Exponent"]].length() > 0)
        reaction.exponent = str_to_num(line[headers["Exponent"]]);
=======
  if (iBranch_ = 10) {
    int iNumerator = 17; // first column of temperature dependence variables

    //std::cout << line[17] << ", " << line[18] << ", " << line[19] << "\n";
    if (line[iNumerator].length() > 0) {
      reaction.numerator =  str_to_num(line[iNumerator]);
      reaction.denominator =     line[iNumerator + 1];

      if (line[iNumerator + 2].length() > 0)
        reaction.exponent = str_to_num(line[iNumerator + 2]);
>>>>>>> 85175473
    } else {
      // default to 0 (calc_chemical_sources will use constant rate)
      reaction.type = 0;
    }

<<<<<<< HEAD
    reaction.piecewiseVar = line[headers["Piecewise"]];

    if (line[headers["Min"]].length() > 0)
      reaction.min = str_to_num(line[headers["Min"]]);

    if (line[headers["Max"]].length() > 0)
      reaction.max = str_to_num(line[headers["Max"]]);

    if (line[headers["FormulaType"]].length() > 0)
      reaction.type = int(str_to_num(line[headers["FormulaType"]]));
=======
    reaction.piecewiseVar =      line[iNumerator + 3];

    //std::cout << line[10] << ", " << line[17] << ", " << line[17+4] << "\n";
    if (line[iNumerator + 4].length() > 0)
      reaction.min = int(str_to_num(line[iNumerator + 4]));

    if (line[iNumerator + 5].length() > 0)
      reaction.max = str_to_num(line[iNumerator + 5]);

    if (line[iNumerator + 6].length() > 0)
      reaction.type = str_to_num(line[iNumerator + 6]);
>>>>>>> 85175473
  }

  report.exit(function);
  return reaction;
}

// -----------------------------------------------------------------------------
// Match a string to the neutral or ion species
// -----------------------------------------------------------------------------

void Chemistry::find_species_id(std::string name,
                                Neutrals neutrals,
                                Ions ions,
                                int &id_,
                                bool &IsNeutral,
                                Report &report) {

  std::string function = "Chemistry::find_species_id";
  static int iFunction = -1;
  report.enter(function, iFunction);

  int iSpecies;
  IsNeutral = false;

  id_ = neutrals.get_species_id(name, report);

  if (id_ > -1)
    IsNeutral = true;

  else
    id_ = ions.get_species_id(name, report);

  report.exit(function);
  return;
}

// -----------------------------------------------------------------------------
// Display a reaction:
// -----------------------------------------------------------------------------

void Chemistry::display_reaction(Chemistry::reaction_type reaction) {

  int i;

  std::cout << "Number of Losses : " << reaction.nLosses << "\n";
  std::cout << "Number of Sources : " << reaction.nSources << "\n";

  for (i = 0; i < reaction.nLosses; i++)
    std::cout << reaction.losses_names[i] << " + ";

  std::cout << " -> ";

  for (i = 0; i < reaction.nSources; i++)
    std::cout << reaction.sources_names[i] << " + ";

  std::cout << " ( RR : " << reaction.rate << ")\n";

  for (i = 0; i < reaction.nLosses; i++)
    std::cout << reaction.losses_ids[i]
              << "(" << reaction.losses_IsNeutral[i] << ")" << " + ";

  std::cout << " -> ";

  for (i = 0; i < reaction.nSources; i++)
    std::cout << reaction.sources_ids[i]
              << "(" << reaction.sources_IsNeutral[i]
              << ")" << " + ";

  std::cout << " ( RR : " << reaction.rate << ")\n";

  if (reaction.type > 0) {
    std::cout << "Temperature Dependence: ("
              << reaction.numerator
              << "/"
              << reaction.denominator
              << ")^"
              << reaction.exponent << "\n";


  }

  if (reaction.min < reaction.max) {
    std::cout << "Range: "
              << reaction.min
              << " < "
              << reaction.piecewiseVar;

    if (reaction.max)
      std::cout << " < " << reaction.max;

    std::cout << "\n";
  }
}<|MERGE_RESOLUTION|>--- conflicted
+++ resolved
@@ -87,14 +87,10 @@
           // Some final rows can have comments in them, so we want to
           // skip anything where the length of the string in column 2
           // is == 0:
-<<<<<<< HEAD
           if (csv[iLine][iRate_].length() > 0) {
             report.print(3, "interpreting chemistry line : " +
                          csv[iLine][headers["name"]]);
-=======
-          if (csv[iLine][7].length() > 0) {
-            report.print(3, "interpreting chemistry line : " + csv[iLine][0]);
->>>>>>> 85175473
+
             reaction = interpret_reaction_line(neutrals, ions,
                                                csv[iLine], headers, report);
 
@@ -167,42 +163,9 @@
             reaction.piecewiseVar = reactions.back().piecewiseVar;
           }
 
-<<<<<<< HEAD
           if (reaction.nLosses > 0 && reaction.nSources > 0) {
             if (report.test_verbose(3))
               display_reaction(reaction);
-
-=======
-
-          }
-
-          // check if it is part of a piecewise function,
-          //   if so use sources/losses for last reaction
-          if (reaction.nLosses == 0 && reaction.nSources == 0) {
-            reaction.sources_names = reactions.back().sources_names;
-            reaction.losses_names = reactions.back().losses_names;
-
-            reaction.sources_ids = reactions.back().sources_ids;
-            reaction.losses_ids = reactions.back().losses_ids;
-
-            reaction.sources_IsNeutral = reactions.back().sources_IsNeutral;
-            reaction.losses_IsNeutral = reactions.back().losses_IsNeutral;
-
-            reaction.nLosses = reactions.back().nLosses;
-            reaction.nSources = reactions.back().nSources;
-
-            reaction.branching_ratio = reactions.back().branching_ratio;
-
-            reaction.energy = reactions.back().energy;
-
-            reaction.piecewiseVar = reactions.back().piecewiseVar;
-          }
-
-          if (reaction.nLosses > 0 && reaction.nSources > 0) {
-            if (report.test_verbose(3))
-              display_reaction(reaction);
-
->>>>>>> 85175473
             reactions.push_back(reaction);
             nReactions++;
           }
@@ -266,20 +229,13 @@
   // Reaction Rate:
   reaction.rate = str_to_num(line[headers["rate"]]);
 
-<<<<<<< HEAD
   // Reaction Name:
   reaction.name = line[headers["name"]];
 
   int iBranch_ = headers["branching"];
 
   // Branching Ratio:
-=======
-  // for base, this is 8, for richards, this is 10:
-  int iBranch_ = 10;
-
-  // Branching Ratio:
-
->>>>>>> 85175473
+
   if (line[iBranch_].length() > 0)
     reaction.branching_ratio = str_to_num(line[iBranch_]);
 
@@ -288,14 +244,8 @@
 
 
   // energy released as exo-thermic reaction:
-<<<<<<< HEAD
   if (line[headers["heat"]].length() > 0)
     reaction.energy = str_to_num(line[headers["heat"]]);
-=======
-  if (line[iBranch_ + 1].length() > 0)
-    reaction.energy = str_to_num(line[iBranch_ + 1]);
->>>>>>> 85175473
-
   else
     reaction.energy = 0;
 
@@ -305,7 +255,6 @@
   reaction.type = 0;
 
   // if richards, check for temperature dependence
-<<<<<<< HEAD
   if (headers.contains("Numerator")) {
     if (line[headers["Numerator"]].length() > 0) {
       reaction.numerator =  str_to_num(line[headers["Numerator"]]);
@@ -313,24 +262,12 @@
 
       if (line[headers["Exponent"]].length() > 0)
         reaction.exponent = str_to_num(line[headers["Exponent"]]);
-=======
-  if (iBranch_ = 10) {
-    int iNumerator = 17; // first column of temperature dependence variables
-
-    //std::cout << line[17] << ", " << line[18] << ", " << line[19] << "\n";
-    if (line[iNumerator].length() > 0) {
-      reaction.numerator =  str_to_num(line[iNumerator]);
-      reaction.denominator =     line[iNumerator + 1];
-
-      if (line[iNumerator + 2].length() > 0)
-        reaction.exponent = str_to_num(line[iNumerator + 2]);
->>>>>>> 85175473
+
     } else {
       // default to 0 (calc_chemical_sources will use constant rate)
       reaction.type = 0;
     }
 
-<<<<<<< HEAD
     reaction.piecewiseVar = line[headers["Piecewise"]];
 
     if (line[headers["Min"]].length() > 0)
@@ -341,19 +278,7 @@
 
     if (line[headers["FormulaType"]].length() > 0)
       reaction.type = int(str_to_num(line[headers["FormulaType"]]));
-=======
-    reaction.piecewiseVar =      line[iNumerator + 3];
-
-    //std::cout << line[10] << ", " << line[17] << ", " << line[17+4] << "\n";
-    if (line[iNumerator + 4].length() > 0)
-      reaction.min = int(str_to_num(line[iNumerator + 4]));
-
-    if (line[iNumerator + 5].length() > 0)
-      reaction.max = str_to_num(line[iNumerator + 5]);
-
-    if (line[iNumerator + 6].length() > 0)
-      reaction.type = str_to_num(line[iNumerator + 6]);
->>>>>>> 85175473
+
   }
 
   report.exit(function);
