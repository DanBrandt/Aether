// Copyright 2020, the Aether Development Team (see doc/dev_team.md for members)
// Full license can be found in License.md

#include <math.h>
#include <vector>

#include "aether.h"

// -----------------------------------------------------------------------
// copy from c++ vector to c-native array
// -----------------------------------------------------------------------

void copy_vector_to_array(std::vector<float> vector_in,
                          int64_t nElements,
                          float *array_out) {

  for (int64_t i = 0; i < nElements; i++)
    array_out[i] = vector_in[i];
}

// -----------------------------------------------------------------------
// copy from armidillo cube to 3d c-native array
// -----------------------------------------------------------------------

void copy_cube_to_array(arma_cube cube_in,
                        float *array_out) {

  int64_t nX = cube_in.n_rows;
  int64_t nY = cube_in.n_cols;
  int64_t nZ = cube_in.n_slices;
  int64_t iX, iY, iZ, index;

  for (iX = 0; iX < nX; iX++) {
    for (iY = 0; iY < nY; iY++) {
      for (iZ = 0; iZ < nZ; iZ++) {
        index = iX * nY * nZ + iY * nZ + iZ;
        array_out[index] = cube_in(iX, iY, iZ);
      }
    }
  }
}



// -----------------------------------------------------------------------
// Transform Longitude (llr[0]), Latitude (llr[1]), Radius (llr[2]) to
// X, Y, Z
// Use armidillo cubes
// -----------------------------------------------------------------------

std::vector<arma_cube> transform_llr_to_xyz_3d(std::vector<arma_cube> llr) {
  std::vector<arma_cube> xyz;
  xyz.push_back(llr[2] % cos(llr[1]) % cos(llr[0]));
  xyz.push_back(llr[2] % cos(llr[1]) % sin(llr[0]));
  xyz.push_back(llr[2] % sin(llr[1]));
  return xyz;
}

// -----------------------------------------------------------------------
// Transform Longitude, Latitude, Radius to X, Y, Z
// -----------------------------------------------------------------------

void transform_llr_to_xyz(precision_t llr_in[3], precision_t xyz_out[3]) {
  // llr_in[0] = longitude (in radians)
  // llr_in[1] = latitude (in radians)
  // llr_in[2] = radius
  xyz_out[0] = llr_in[2] * cos(llr_in[1]) * cos(llr_in[0]);
  xyz_out[1] = llr_in[2] * cos(llr_in[1]) * sin(llr_in[0]);
  xyz_out[2] = llr_in[2] * sin(llr_in[1]);
}

// -----------------------------------------------------------------------
// Rotate 3D array (cube) around the z-axis
//  - Angle needs to be in radians!!!
// -----------------------------------------------------------------------

std::vector<arma_cube> rotate_around_z_3d(std::vector<arma_cube> XYZ_in, precision_t angle) {

  arma_cube X = XYZ_in[0];
  arma_cube Y = XYZ_in[1];
  arma_cube Z = XYZ_in[2];
  std::vector<arma_cube> XYZ_out;

  precision_t ca = cos(angle);
  precision_t sa = sin(angle);

  XYZ_out.push_back( X * ca + Y * sa);
  XYZ_out.push_back(-X * sa + Y * ca);
  XYZ_out.push_back(Z);

  return XYZ_out;
}

// -----------------------------------------------------------------------
// Rotate 3D array (cube) around the y-axis
//  - Angle needs to be in radians!!!
// -----------------------------------------------------------------------

std::vector<arma_cube> rotate_around_y_3d(std::vector<arma_cube> XYZ_in, precision_t angle) {

  arma_cube X = XYZ_in[0];
  arma_cube Y = XYZ_in[1];
  arma_cube Z = XYZ_in[2];
  std::vector<arma_cube> XYZ_out;

  precision_t ca = cos(angle);
  precision_t sa = sin(angle);

  XYZ_out.push_back(X * ca - Z * sa);
  XYZ_out.push_back(Y);
  XYZ_out.push_back(X * sa + Z * ca);

  return XYZ_out;
}

// -----------------------------------------------------------------------
// Rotate 3D array (cube) around the x-axis
//  - Angle needs to be in radians!!!
// -----------------------------------------------------------------------

std::vector<arma_cube> rotate_around_x_3d(std::vector<arma_cube> XYZ_in, precision_t angle) {

  arma_cube X = XYZ_in[0];
  arma_cube Y = XYZ_in[1];
  arma_cube Z = XYZ_in[2];
  std::vector<arma_cube> XYZ_out;

  precision_t ca = cos(angle);
  precision_t sa = sin(angle);

  XYZ_out.push_back(X);
  XYZ_out.push_back( Y * ca + Z * sa);
  XYZ_out.push_back(-Y * sa + Z * ca);

  return XYZ_out;
}

// -----------------------------------------------------------------------
// Rotate around the z-axis
//  - Angle needs to be in radians!!!
// -----------------------------------------------------------------------

void transform_rot_z(precision_t xyz_in[3], precision_t angle_in, precision_t xyz_out[3]) {
  precision_t ca = cos(angle_in);
  precision_t sa = sin(angle_in);
  xyz_out[0] =  xyz_in[0] * ca + xyz_in[1] * sa;
  xyz_out[1] = -xyz_in[0] * sa + xyz_in[1] * ca;
  xyz_out[2] =  xyz_in[2];
}

// -----------------------------------------------------------------------
// Rotate around the y-axis
//  - Angle needs to be in radians!!!
// -----------------------------------------------------------------------

void transform_rot_y(precision_t xyz_in[3], precision_t angle_in, precision_t xyz_out[3]) {
  precision_t ca = cos(angle_in);
  precision_t sa = sin(angle_in);
  xyz_out[0] = xyz_in[0] * ca - xyz_in[2] * sa;
  xyz_out[1] = xyz_in[1];
  xyz_out[2] = xyz_in[0] * sa + xyz_in[2] * ca;
}

// -----------------------------------------------------------------------
// Simply move data from a vector to a C-native array (float)
// -----------------------------------------------------------------------

void transform_float_vector_to_array(std::vector<float> input,
<<<<<<< HEAD
                                     float output[3]) {
  for (int i = 0; i < 3; i++)
    output[i] = input[i];
=======
                                     precision_t output[3]) {
  for (int i = 0; i < 3; i++) output[i] = input[i];
>>>>>>> 8171a159
}

// -----------------------------------------------------------------------
// Rotate a vector from XYZ to East, North, Vertical
// -----------------------------------------------------------------------

void transform_vector_xyz_to_env(precision_t xyz_in[3],
                                 precision_t lon,
                                 precision_t lat,
                                 precision_t env_out[3]) {

  env_out[2] =   xyz_in[0] * cos(lat) * cos(lon) +
                 xyz_in[1] * cos(lat) * sin(lon) + xyz_in[2] * sin(lat);
  env_out[1] = -(xyz_in[0] * sin(lat) * cos(lon) +
                 xyz_in[1] * sin(lat) * sin(lon) -
                 xyz_in[2] * cos(lat));
  env_out[0] = - xyz_in[0] * sin(lon) +
               xyz_in[1] * cos(lon);
}

// -----------------------------------------------------------------------
// -----------------------------------------------------------------------
// -----------------------------------------------------------------------
// These are not realy transform functions.  I need a better place to
// put them.
// -----------------------------------------------------------------------
// -----------------------------------------------------------------------
// -----------------------------------------------------------------------

// -----------------------------------------------------------------------
// Simple 3-element vector difference
// -----------------------------------------------------------------------

<<<<<<< HEAD
void vector_diff(float vect_in_1[3],
                 float vect_in_2[3],
                 float vect_out[3]) {
  for (int i = 0; i < 3; i++)
    vect_out[i] = vect_in_1[i] - vect_in_2[i];
=======
void vector_diff(precision_t vect_in_1[3],
                 precision_t vect_in_2[3],
                 precision_t vect_out[3]) {
  for (int i = 0; i < 3; i++) vect_out[i] = vect_in_1[i] - vect_in_2[i];
>>>>>>> 8171a159
}<|MERGE_RESOLUTION|>--- conflicted
+++ resolved
@@ -166,14 +166,9 @@
 // -----------------------------------------------------------------------
 
 void transform_float_vector_to_array(std::vector<float> input,
-<<<<<<< HEAD
-                                     float output[3]) {
+                                     precision_t output[3]) {
   for (int i = 0; i < 3; i++)
     output[i] = input[i];
-=======
-                                     precision_t output[3]) {
-  for (int i = 0; i < 3; i++) output[i] = input[i];
->>>>>>> 8171a159
 }
 
 // -----------------------------------------------------------------------
@@ -207,16 +202,9 @@
 // Simple 3-element vector difference
 // -----------------------------------------------------------------------
 
-<<<<<<< HEAD
-void vector_diff(float vect_in_1[3],
-                 float vect_in_2[3],
-                 float vect_out[3]) {
-  for (int i = 0; i < 3; i++)
-    vect_out[i] = vect_in_1[i] - vect_in_2[i];
-=======
 void vector_diff(precision_t vect_in_1[3],
                  precision_t vect_in_2[3],
                  precision_t vect_out[3]) {
-  for (int i = 0; i < 3; i++) vect_out[i] = vect_in_1[i] - vect_in_2[i];
->>>>>>> 8171a159
+  for (int i = 0; i < 3; i++)
+    vect_out[i] = vect_in_1[i] - vect_in_2[i];
 }