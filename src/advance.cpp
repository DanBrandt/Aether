--- conflicted
+++ resolved
@@ -34,23 +34,16 @@
   if (input.get_is_student())
     report.print(-1, "(1) What function is this " +
 		  input.get_student_name() + "?");
-<<<<<<< HEAD
-  
-  gGrid.calc_sza(planet, time, report);
-  neutrals.calc_mass_density(report);
-  neutrals.calc_specific_heat(report);
-  neutrals.calc_concentration(report);
-  neutrals.calc_mean_major_mass(report);
-  neutrals.calc_pressure(report);
-  neutrals.calc_bulk_velocity(report);
-  neutrals.calc_kappa_eddy(input, report);
-
-=======
 
   gGrid.calc_sza(planet, time);
   neutrals.calc_mass_density();
   neutrals.calc_specific_heat();
->>>>>>> 7858dbdb
+  neutrals.calc_concentration();
+  neutrals.calc_mean_major_mass();
+  neutrals.calc_pressure();
+  neutrals.calc_bulk_velocity();
+  neutrals.calc_kappa_eddy(input, );
+
   time.calc_dt();
 
   iErr = calc_euv(planet,
@@ -79,31 +72,20 @@
     neutrals.calc_NO_cool();
   neutrals.add_sources(time);
 
-<<<<<<< HEAD
-  neutrals.calc_conduction(gGrid, time, input, report);
-  chemistry.calc_chemistry(neutrals, ions, time, gGrid, report);
+  neutrals.calc_conduction(gGrid, time);
+  chemistry.calc_chemistry(neutrals, ions, time, gGrid);
 
-  neutrals.vertical_momentum_eddy(gGrid, input, report);
-  calc_ion_collisions(neutrals, ions, report);
-  calc_neutral_friction(neutrals, report);
+  neutrals.vertical_momentum_eddy(gGrid);
+  calc_ion_collisions(neutrals, ions);
+  calc_neutral_friction(neutrals);
 
   neutrals.add_sources(time, report);
-  ions.calc_ion_temperature(neutrals, gGrid, time, input, report);
-  ions.calc_electron_temperature(neutrals, gGrid, report);
-
-  neutrals.set_bcs(gGrid, time, indices, input, report);
-
-  neutrals.calc_scale_height(gGrid, input, report);
-  neutrals.fill_with_hydrostatic(gGrid, report);
-=======
-  // Calculate Ion and Electron Temperatures:
   ions.calc_ion_temperature(neutrals, gGrid, time);
   ions.calc_electron_temperature(neutrals, gGrid);
 
   neutrals.set_bcs(gGrid, time, indices);
+  neutrals.calc_scale_height(gGrid);
   neutrals.fill_with_hydrostatic(gGrid);
->>>>>>> 7858dbdb
-
   neutrals.exchange(gGrid);
 
   time.increment_time();
@@ -117,13 +99,7 @@
 
   iErr = output(neutrals, ions, gGrid, time, planet);
 
-<<<<<<< HEAD
-  logfile.write_logfile(indices, neutrals, ions, gGrid, time, report);
-=======
-  report.exit(function);
-
   logfile.write_logfile(indices, neutrals, ions, gGrid, time);
->>>>>>> 7858dbdb
 
   report.exit(function);
   return iErr;
