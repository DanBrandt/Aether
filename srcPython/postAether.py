--- conflicted
+++ resolved
@@ -573,11 +573,6 @@
     iAlt = find_var_index(data['vars'], 'z')
     if (iAlt < 0):
         iAlt = find_var_index(data['vars'], 'alt')
-<<<<<<< HEAD
-    iVar = find_var_index(data['vars'], varToPlot)
-=======
->>>>>>> f0c683af
-
     iVar = find_var_index(data['vars'], varToPlot)
     
     if (mini < 0):
